--- conflicted
+++ resolved
@@ -136,63 +136,38 @@
         return -1.0
     obj = analysis[metric]
     break_early = False
-<<<<<<< HEAD
     line = ""
-    for ckey, akey in [
-        ("maximum_hrs_stuck", "hrs_stuck_max"),
-        ("maximum_hrs_stuck_same_side", "hrs_stuck_max"),
-        ("maximum_hrs_stuck_avg", "hrs_stuck_avg"),
-    ]:
-        # minimize these
+
+    min_iter_array = []
+    if config["do_long"]:
+        min_iter_array.append(("hrs_stuck_max_long", "hrs_stuck_max_long"))
+        min_iter_array.append(("hrs_stuck_avg_long", "hrs_stuck_avg_long"))
+    if config["do_short"]:
+        min_iter_array.append(("hrs_stuck_max_short", "hrs_stuck_max_short"))
+        min_iter_array.append(("hrs_stuck_avg_short", "hrs_stuck_avg_short"))
+
+    for ckey, akey in min_iter_array:
+        # minimize/break these
         if config[ckey] != 0.0:
-            new_obj = obj * min(1.0, config[ckey] / analysis[akey])
-            obj = -abs(new_obj) if (obj < 0.0 or analysis[akey] < 0.0) else new_obj
+            # new_obj = obj * min(1.0, config[ckey] / analysis[akey])
+            # obj = -abs(new_obj) if (obj < 0.0 or analysis[akey] < 0.0) else new_obj
             if config["break_early_factor"] != 0.0 and analysis[akey] > config[ckey] * (
                 1 + config["break_early_factor"]
             ):
                 break_early = True
                 line += f" broke on {ckey} {round_dynamic(analysis[akey], 5)}"
+
     for ckey, akey in [
         ("minimum_bankruptcy_distance", "closest_bkr"),
         ("minimum_equity_balance_ratio", "eqbal_ratio_min"),
     ]:
-        # maximize these
+        # maximize/break these
         if config[ckey] != 0.0:
-            new_obj = obj * min(1.0, analysis[akey] / config[ckey])
-            obj = -abs(new_obj) if (obj < 0.0 or analysis[akey] < 0.0) else new_obj
+            # new_obj = obj * min(1.0, analysis[akey] / config[ckey])
+            # obj = -abs(new_obj) if (obj < 0.0 or analysis[akey] < 0.0) else new_obj
             if config["break_early_factor"] != 0.0 and analysis[akey] < config[ckey] * (
                 1 - config["break_early_factor"]
             ):
-=======
-    line = ''
-
-    min_iter_array = []
-    if config['do_long']:
-        min_iter_array.append(('hrs_stuck_max_long', 'hrs_stuck_max_long' ))
-        min_iter_array.append(('hrs_stuck_avg_long', 'hrs_stuck_avg_long' ))
-    if config['do_shrt']:
-        min_iter_array.append(('hrs_stuck_max_shrt', 'hrs_stuck_max_shrt' ))
-        min_iter_array.append(('hrs_stuck_avg_shrt', 'hrs_stuck_avg_shrt' ))
-
-    for ckey, akey in min_iter_array:
-        # minimize/break these
-        if config[ckey] != 0.0:
-            #new_obj = obj * min(1.0, config[ckey] / analysis[akey])
-            #obj = -abs(new_obj) if (obj < 0.0 or analysis[akey] < 0.0) else new_obj
-            if config['break_early_factor'] != 0.0 \
-                    and analysis[akey] > config[ckey] * (1 + config['break_early_factor']):
-                break_early = True
-                line += f" broke on {ckey} {round_dynamic(analysis[akey], 5)}"
-
-    for ckey, akey in [('minimum_bankruptcy_distance', 'closest_bkr'),
-                       ('minimum_equity_balance_ratio', 'eqbal_ratio_min')]:
-        # maximize/break these
-        if config[ckey] != 0.0:
-            #new_obj = obj * min(1.0, analysis[akey] / config[ckey])
-            #obj = -abs(new_obj) if (obj < 0.0 or analysis[akey] < 0.0) else new_obj
-            if config['break_early_factor'] != 0.0 \
-                    and analysis[akey] < config[ckey] * (1 - config['break_early_factor']):
->>>>>>> d855013f
                 break_early = True
                 line += f" broke on {ckey} {round_dynamic(analysis[akey], 5)}"
     for ckey, akey in [("minimum_slice_adg", "average_daily_gain")]:
@@ -200,11 +175,23 @@
         if analysis[akey] < config[ckey]:
             break_early = True
             line += f" broke on {ckey} {round_dynamic(analysis[akey], 5)}"
-    #pa_closeness objective search
-    pa_closeness_long = analysis['pa_closeness_mean_long']
-    pa_closeness_shrt = analysis['pa_closeness_mean_shrt']
-    adg = analysis['average_daily_gain']
-    obj = adg * (min(1.0, config['maximum_pa_closeness_mean_long'] / pa_closeness_long)**2 if config['do_long'] else 1) * (min(1.0, config['maximum_pa_closeness_mean_shrt'] / pa_closeness_shrt)**2 if config['do_shrt'] else 1)  
+    # pa_closeness objective search
+    pa_closeness_long = analysis["pa_closeness_mean_long"]
+    pa_closeness_short = analysis["pa_closeness_mean_short"]
+    adg = analysis["average_daily_gain"]
+    obj = (
+        adg
+        * (
+            min(1.0, config["maximum_pa_closeness_mean_long"] / pa_closeness_long) ** 2
+            if config["do_long"]
+            else 1
+        )
+        * (
+            min(1.0, config["maximum_pa_closeness_mean_short"] / pa_closeness_short) ** 2
+            if config["do_short"]
+            else 1
+        )
+    )
     return obj, break_early, line
 
 
@@ -217,22 +204,16 @@
         sliding_window_days = n_days
     else:
         # sliding window n days should be greater than max hrs no fills
-<<<<<<< HEAD
         sliding_window_days = min(
             n_days,
             max(
                 [
-                    config["maximum_hrs_stuck"] * 2.1 / 24,
-                    config["maximum_hrs_stuck_same_side"] * 2.1 / 24,
+                    config["hrs_stuck_max_long"] * 2.1 / 24,
+                    config["hrs_stuck_max_short"] * 2.1 / 24,
                     config["sliding_window_days"],
                 ]
             ),
         )
-=======
-        sliding_window_days = min(n_days, max([config['hrs_stuck_max_long'] * 2.1 / 24,
-                                               config['hrs_stuck_max_shrt'] * 2.1 / 24,
-                                               config['sliding_window_days']]))
->>>>>>> d855013f
     sample_size_ms = data[1][0] - data[0][0]
     max_span = config["max_span"] if "max_span" in config else 0
     max_span_ito_n_samples = int(max_span * 60 / (sample_size_ms / 1000))
@@ -275,17 +256,16 @@
 def simple_sliding_window_wrap(config, data, do_print=False):
     objective, analyses = single_sliding_window_run(config, data, do_print=do_print)
     if not analyses:
-<<<<<<< HEAD
         tune.report(
             obj=0.0,
             min_adg=0.0,
             avg_adg=0.0,
             min_bkr=0.0,
             eqbal_ratio_min=0.0,
-            hrs_stuck_max=1000.0,
-            hrs_stuck_max_ss=1000.0,
-            hrs_stuck_max_avg=1000.0,
-            hrs_stuck_avg_avg=1000.0,
+            hrs_stuck_max_l=1000.0,
+            hrs_stuck_max_s=1000.0,
+            pac_mean_l=1000.0,
+            pac_mean_s=1000.0,
             n_slc=0,
         )
     else:
@@ -295,10 +275,10 @@
             avg_adg=np.mean([r["average_daily_gain"] for r in analyses]),
             min_bkr=np.min([r["closest_bkr"] for r in analyses]),
             eqbal_ratio_min=np.min([r["eqbal_ratio_min"] for r in analyses]),
-            hrs_stuck_max=np.max([r["hrs_stuck_max"] for r in analyses]),
-            hrs_stuck_max_ss=np.max([r["hrs_stuck_max"] for r in analyses]),
-            hrs_stuck_max_avg=np.max([r["hrs_stuck_avg"] for r in analyses]),
-            hrs_stuck_avg_avg=np.mean([r["hrs_stuck_avg"] for r in analyses]),
+            hrs_stuck_max_l=np.max([r["hrs_stuck_max_long"] for r in analyses]),
+            hrs_stuck_max_s=np.max([r["hrs_stuck_max_short"] for r in analyses]),
+            pac_mean_l=np.mean([r["pa_closeness_mean_long"] for r in analyses]),
+            pac_mean_s=np.mean([r["pa_closeness_mean_short"] for r in analyses]),
             n_slc=len(analyses),
         )
 
@@ -306,32 +286,6 @@
 def backtest_tune(
     data: np.ndarray, config: dict, current_best: Union[dict, list] = None
 ):
-=======
-        tune.report(obj=0.0,
-                    min_adg=0.0,
-                    avg_adg=0.0,
-                    min_bkr=0.0,
-                    eqbal_ratio_min=0.0,
-                    hrs_stuck_max_l=1000.0,
-                    hrs_stuck_max_s=1000.0,
-                    pac_mean_l=1000.0,
-                    pac_mean_s=1000.0,
-                    n_slc=0)
-    else:
-        tune.report(obj=objective,
-                    min_adg=np.min([r['average_daily_gain'] for r in analyses]),
-                    avg_adg=np.mean([r['average_daily_gain'] for r in analyses]),
-                    min_bkr=np.min([r['closest_bkr'] for r in analyses]),
-                    eqbal_ratio_min=np.min([r['eqbal_ratio_min'] for r in analyses]),
-                    hrs_stuck_max_l=np.max([r['hrs_stuck_max_long'] for r in analyses]),
-                    hrs_stuck_max_s=np.max([r['hrs_stuck_max_shrt'] for r in analyses]),
-                    pac_mean_l=np.mean([r['pa_closeness_mean_long'] for r in analyses]),
-                    pac_mean_s=np.mean([r['pa_closeness_mean_shrt'] for r in analyses]),
-                    n_slc=len(analyses))
-
-
-def backtest_tune(data: np.ndarray, config: dict, current_best: Union[dict, list] = None):
->>>>>>> d855013f
     memory = int(sys.getsizeof(data) * 1.2)
     virtual_memory = psutil.virtual_memory()
     print(f"data size in mb {memory / (1000 * 1000):.4f}")
@@ -409,31 +363,18 @@
         reuse_actors=True,
         local_dir=config["optimize_dirpath"],
         progress_reporter=LogReporter(
-<<<<<<< HEAD
             metric_columns=[
                 "min_adg",
                 "avg_adg",
                 "min_bkr",
                 "eqbal_ratio_min",
-                "hrs_stuck_max",
-                "hrs_stuck_max_ss",
-                "hrs_stuck_max_avg",
-                "hrs_stuck_avg_avg",
+                "hrs_stuck_max_l",
+                "hrs_stuck_max_s",
+                "pac_mean_l",
+                "pac_mean_s",
                 "n_slc",
                 "obj",
             ],
-=======
-            metric_columns=['min_adg',
-                            'avg_adg',
-                            'min_bkr',
-                            'eqbal_ratio_min',
-                            'hrs_stuck_max_l',
-                            'hrs_stuck_max_s',
-                            'pac_mean_l',
-                            'pac_mean_s',
-                            'n_slc',
-                            'obj'],
->>>>>>> d855013f
             parameter_columns=parameter_columns,
             max_report_frequency=30,
         ),
@@ -463,14 +404,9 @@
 
 
 async def execute_optimize(config):
-<<<<<<< HEAD
     if not (config["do_long"] and config["do_short"]):
         if not (config["do_long"] or config["do_short"]):
             raise Exception("both long and short disabled")
-        print(
-            f"{'long' if config['do_long'] else 'short'} only, setting maximum_hrs_stuck = maximum_hrs_stuck_same_side"
-        )
-        config["maximum_hrs_stuck"] = config["maximum_hrs_stuck_same_side"]
     downloader = Downloader(config)
     print()
     for k in (
@@ -485,9 +421,12 @@
             "do_long",
             "do_short",
             "minimum_bankruptcy_distance",
-            "maximum_hrs_stuck",
-            "maximum_hrs_stuck_same_side",
-            "maximum_hrs_stuck_avg",
+            "hrs_stuck_max_long",
+            "hrs_stuck_max_short",
+            "hrs_stuck_avg_long",
+            "hrs_stuck_avg_short",
+            "maximum_pa_closeness_mean_long",
+            "maximum_pa_closeness_mean_short",
             "iters",
             "n_particles",
             "sliding_window_days",
@@ -497,22 +436,6 @@
             "n_spans",
         ]
     ):
-=======
-    if not (config['do_long'] and config['do_shrt']):
-        if not (config['do_long'] or config['do_shrt']):
-            raise Exception('both long and shrt disabled')
-    downloader = Downloader(config)
-    print()
-    for k in (keys := ['exchange', 'symbol', 'market_type', 'starting_balance', 'start_date',
-                       'end_date', 'latency_simulation_ms',
-                       'do_long', 'do_shrt',
-                       'minimum_bankruptcy_distance', 'hrs_stuck_max_long',
-                       'hrs_stuck_max_shrt', 'hrs_stuck_avg_long','hrs_stuck_avg_shrt', 
-                       'maximum_pa_closeness_mean_long', 'maximum_pa_closeness_mean_shrt',
-                       'iters', 'n_particles',
-                       'sliding_window_days', 'metric',
-                       'min_span', 'max_span', 'n_spans']):
->>>>>>> d855013f
         if k in config:
             print(f"{k: <{max(map(len, keys)) + 2}} {config[k]}")
     print()
